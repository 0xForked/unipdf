--- conflicted
+++ resolved
@@ -542,12 +542,7 @@
 		} else if bb[0] == '(' {
 			common.Log.Trace("->String!")
 			str, err := this.parseString()
-<<<<<<< HEAD
 			return str, err, false
-=======
-			common.Log.Trace("(%s)\n", str.String())
-			return &str, err, false
->>>>>>> 72a6c764
 		} else if bb[0] == '<' && bb[1] != '<' {
 			common.Log.Trace("->Hex String!")
 			str, err := this.parseHexString()
@@ -583,17 +578,13 @@
 			}
 
 			operand, err := this.parseOperand()
-<<<<<<< HEAD
-			return operand, err, true
-=======
 			if err != nil {
-				return &operand, err, false
+				return operand, err, false
 			}
 			if len(operand.String()) < 1 {
-				return &operand, ErrInvalidOperand, false
-			}
-			return &operand, nil, true
->>>>>>> 72a6c764
+				return operand, ErrInvalidOperand, false
+			}
+			return operand, nil, true
 		}
 	}
 }