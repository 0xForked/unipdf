--- conflicted
+++ resolved
@@ -90,11 +90,11 @@
 		common.Log.Trace("so d: %s\n", *sod)
 		name, ok := sod.Get("Type").(*PdfObjectName)
 		if !ok {
-			common.Log.Error("Object stream should always have a Type")
+			common.Log.Debug("ERROR: Object stream should always have a Type")
 			return nil, errors.New("Object stream missing Type")
 		}
 		if strings.ToLower(string(*name)) != "objstm" {
-			common.Log.Error("Object stream type shall always be ObjStm !")
+			common.Log.Debug("ERROR: Object stream type shall always be ObjStm !")
 			return nil, errors.New("Object stream type != ObjStm")
 		}
 
@@ -178,7 +178,7 @@
 
 	val, err := parser.parseObject()
 	if err != nil {
-		common.Log.Error("Fail to read object (%s)", err)
+		common.Log.Debug("ERROR Fail to read object (%s)", err)
 		return nil, err
 	}
 	if val == nil {
@@ -202,14 +202,9 @@
 }
 
 // Wrapper for lookupByNumber, checks if object encrypted etc.
-<<<<<<< HEAD
-func (this *PdfParser) lookupByNumberWrapper(objNumber int, attemptRepairs bool) (
-	PdfObject, bool, error) {
-	obj, inObjStream, err := this.lookupByNumber(objNumber, attemptRepairs)
-=======
+
 func (parser *PdfParser) lookupByNumberWrapper(objNumber int, attemptRepairs bool) (PdfObject, bool, error) {
 	obj, inObjStream, err := parser.lookupByNumber(objNumber, attemptRepairs)
->>>>>>> 59ba180d
 	if err != nil {
 		return nil, inObjStream, err
 	}
@@ -226,7 +221,6 @@
 	return obj, inObjStream, nil
 }
 
-// getObjectNumber returns object number, generation number, error for `obj`
 func getObjectNumber(obj PdfObject) (int64, int64, error) {
 	if io, isIndirect := obj.(*PdfIndirectObject); isIndirect {
 		return io.ObjectNumber, io.GenerationNumber, nil
@@ -267,13 +261,13 @@
 
 		obj, err := parser.ParseIndirectObject()
 		if err != nil {
-			common.Log.Error("Failed reading xref (%s)", err)
+			common.Log.Debug("ERROR Failed reading xref (%s)", err)
 			// Offset pointing to a non-object.  Try to repair the file.
 			if attemptRepairs {
 				common.Log.Debug("Attempting to repair xrefs (top down)")
 				xrefTable, err := parser.repairRebuildXrefsTopDown()
 				if err != nil {
-					common.Log.Error("Failed repair (%s)", err)
+					common.Log.Debug("ERROR Failed repair (%s)", err)
 					return nil, false, err
 				}
 				parser.xrefs = *xrefTable
@@ -309,14 +303,14 @@
 		common.Log.Trace("Object stream available in object %d/%d", xref.osObjNumber, xref.osObjIndex)
 
 		if xref.osObjNumber == objNumber {
-			common.Log.Error("Circular reference!?!")
+			common.Log.Debug("ERROR Circular reference!?!")
 			return nil, true, errors.New("Xref circular reference")
 		}
 		_, exists := parser.xrefs[xref.osObjNumber]
 		if exists {
 			optr, err := parser.lookupObjectViaOS(xref.osObjNumber, objNumber) //xref.osObjIndex)
 			if err != nil {
-				common.Log.Error("Returning ERR (%s)", err)
+				common.Log.Debug("ERROR Returning ERR (%s)", err)
 				return nil, true, err
 			}
 			common.Log.Trace("<Loaded via OS")
