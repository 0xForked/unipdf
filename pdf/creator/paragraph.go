--- conflicted
+++ resolved
@@ -222,11 +222,7 @@
 // XXX/TODO: Consider the Knuth/Plass algorithm or an alternative.
 func (p *Paragraph) wrapText() error {
 	if !p.enableWrap {
-<<<<<<< HEAD
 		p.textLines = []string{p.textFont.Encoder().Encode(p.text)}
-=======
-		p.textLines = []string{p.text}
->>>>>>> fc8925b9
 		return nil
 	}
 
@@ -247,9 +243,9 @@
 
 		metrics, found := p.textFont.GetGlyphCharMetrics(glyph)
 		if !found {
-			common.Log.Debug("Glyph char metrics not found! %s\n", glyph)
-			common.Log.Debug("Font: %#v", p.textFont)
-			common.Log.Debug("Encoder: %#v", p.textFont.Encoder())
+			common.Log.Debug("Glyph char metrics not found! %s (%s)\n", glyph, string(val))
+			common.Log.Trace("Font: %#v", p.textFont)
+			common.Log.Trace("Encoder: %#v", p.textFont.Encoder())
 			return errors.New("Glyph char metrics missing") // XXX/FIXME: return error.
 		}
 
